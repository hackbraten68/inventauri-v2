# ♉ Inventauri v2 – Modern Inventory Management

[![License: MIT](https://img.shields.io/badge/License-MIT-yellow.svg)](https://opensource.org/licenses/MIT)
[![Docker](https://img.shields.io/badge/Docker-2CA5E0?style=flat\&logo=docker\&logoColor=white)](https://www.docker.com/)
[![TypeScript](https://img.shields.io/badge/TypeScript-007ACC?style=flat\&logo=typescript\&logoColor=white)](https://www.typescriptlang.org/)
[![Astro](https://img.shields.io/badge/Astro-FF5D01?style=flat\&logo=astro\&logoColor=white)](https://astro.build/)
[![Supabase](https://img.shields.io/badge/Supabase-181818?style=flat\&logo=supabase\&logoColor=white)](https://supabase.com/)

- [🚀 Quick Start](#-quick-start)  
  - [Prerequisites](#prerequisites)  
  - [Local Development](#local-development)  
- [🛠 Tech Stack](#-tech-stack)  
- [🛠 Development](#-development)  
  - [Available Scripts](#available-scripts)  
  - [Database Management](#database-management)  
- [🚀 Deployment](#-deployment)  
  - [Production](#production)  
  - [Development](#development)  
- [📊 API Endpoints](#-api-endpoints)  

---

## 🚀 Features

<<<<<<< HEAD
- **Multi-tenant Architecture** - Support for multiple shops with isolated data
- **Internationalization (i18n)** - Full language support with English and German
- **Modern Tech Stack** - Built with Astro, Supabase, and Prisma
- **Role-Based Access Control** - Owner, Manager, and Staff roles with granular permissions
- **Real-time Inventory** - Track stock levels across multiple locations
- **Point of Sale** - Process sales with an intuitive interface
- **Comprehensive Reporting** - Sales, inventory, and performance insights
- **API-First Design** - Full-featured REST API for integration
=======
* **Multi-tenant Architecture** - Support for multiple shops with isolated data
* **Modern Tech Stack** - Built with Astro, Supabase, and Prisma
* **Role-Based Access Control** - Owner, Manager, and Staff roles with granular permissions
* **Real-time Inventory** - Track stock levels across multiple locations
* **Point of Sale** - Process sales with an intuitive interface
* **Comprehensive Reporting** - Sales, inventory, and performance insights
* **API-First Design** - Full-featured REST API for integration

---
>>>>>>> a6993327

## 🌐 Internationalization (i18n)

Inventauri v2 supports multiple languages with a comprehensive internationalization system:

### Supported Languages
- **English** (en) - Default language
- **German** (de) - Full German translation

### Features
- **Automatic Language Detection** - Detects user's browser language preference
- **URL-based Language Switching** - Language persists in URL parameters
- **Responsive Language Controls** - Mobile-optimized language switchers
- **Accessibility Support** - Full keyboard navigation and screen reader support
- **Performance Optimized** - Translation caching and lazy loading
- **Developer Friendly** - Easy to add new languages and translations

### Language Switching
- **Login Page** - Globe icon button for language selection
- **Main Application** - Language switcher in sidebar settings
- **Modal Interface** - Full-screen language selection modal
- **Mobile Optimized** - Compact interface for mobile devices

### Technical Implementation
- **astro-i18n** for server-side rendering and routing
- **react-i18next** for client-side React components
- **Translation Caching** - Optimized performance with memory caching
- **Type Safety** - Full TypeScript support with type checking
- **Testing** - Comprehensive test coverage for all i18n features

## 🛠 Tech Stack

* **Frontend**: Astro + React + TypeScript
* **UI Components**: Shadcn UI + Tailwind CSS
* **Backend**: Node.js with Astro API Routes
* **Database**: PostgreSQL with Prisma ORM
* **Authentication**: Supabase Auth
* **Containerization**: Docker + Docker Compose
* **Testing**: Vitest + Supertest

---

## 🚀 Quick Start

### Prerequisites

* Docker and Docker Compose
* Node.js 18+
* Git

### Local Development

1. **Clone the repository**

   ```bash
   git clone https://github.com/your-username/inventauri-v2.git
   cd inventauri-v2
   ```

2. **Set up environment variables**

   ```bash
   cp .env.example .env.local
   ```

   Update the values in `.env.local` with your configuration.

3. **Start the development environment**

   ```bash
   docker compose up -d
   npm install
   npx prisma migrate dev
   npm run dev
   ```

4. **Access the application**

   * Web Interface: [http://localhost:4321](http://localhost:4321)
   * API Documentation: [http://localhost:4321/api-docs](http://localhost:4321/api-docs)
   * Database Admin: [http://localhost:8080](http://localhost:8080) (pgAdmin)

---

## 📚 Documentation

* [Quickstart Guide](./specs/001-inventauri-v2-is/quickstart.md)
* [Admin Guide](./specs/001-inventauri-v2-is/admin-guide.md)
* [API Reference](./docs/API.md)
* [Deployment Guide](./docs/DEPLOYMENT.md)

---

## 🏗 Project Structure

```bash
├── .github/              # GitHub Actions workflows
├── prisma/               # Database schema and migrations
│   ├── migrations/       # Versioned SQL migrations
│   ├── schema.prisma     # Prisma schema definition
│   └── seed.ts           # Database seeding script
│
├── public/               # Static assets
│   └── images/           # Image assets
│
├── src/
│   ├── components/       # Reusable UI components
│   ├── lib/              # Application logic
│   ├── pages/            # Application routes
│   ├── styles/           # Global styles
│   └── types/            # TypeScript type definitions
│
├── tests/                # Test suites
├── .env.example          # Example environment variables
├── docker-compose.yml    # Docker Compose configuration
├── package.json          # Project dependencies
└── tsconfig.json         # TypeScript configuration
```

---

## 🗃 Data Model

### Core Entities

* Shop, User, Product, ProductVariant, Warehouse, Inventory, Transaction, Order

### Multi-tenancy

* `shop_id` column for tenant-scoped tables
* Row-level security for data isolation
* Users linked to a single shop

---

## 🔐 Authentication & Authorization

* **Authentication**: Email/password with Supabase Auth
* **Roles**:

  * Owner: Full access
  * Manager: Inventory and sales
  * Staff: Basic POS

### Environment Variables

* `NEXT_PUBLIC_SUPABASE_URL`
* `NEXT_PUBLIC_SUPABASE_ANON_KEY`
* `DATABASE_URL`
* `JWT_SECRET`
* `NODE_ENV`

---

## 🛠 Development

### Available Scripts

```bash
npm install          # Install dependencies
npm run dev          # Start development server
npm run build        # Build for production
npm test             # Run tests
npm run test:watch   # Watch mode tests
npm run test:contracts
npm run lint         # Run linter
npm run type-check   # Type checker
```

### Database Management

```bash
npm run db:migrate   # Run migrations
npm run db:generate  # Generate Prisma client
npm run db:reset     # Reset database
npm run db:seed      # Seed database
```

---

## 🚀 Deployment

### Production

```bash
docker compose -f docker-compose.prod.yml build
docker compose -f docker-compose.prod.yml up -d
```

### Development

```bash
docker compose up -d
npm run db:migrate
npm run dev
```

---

## 🌟 Features in Development

* [x] Multi-tenant architecture
* [x] Role-based access control
* [x] Product variant management
* [x] Real-time inventory tracking
* [ ] Offline mode with sync
* [ ] Advanced reporting
* [ ] Barcode scanning
* [ ] Supplier management

---

## 📊 API Endpoints

### Authentication

* `POST /api/auth/register`
* `POST /api/auth/login`
* `POST /api/auth/refresh`
* `POST /api/auth/logout`

### Products

* `GET /api/products`
* `POST /api/products`
* `GET /api/products/:id`
* `PUT /api/products/:id`
* `DELETE /api/products/:id`

### Inventory

* `GET /api/inventory`
* `POST /api/inventory/inbound`
* `POST /api/inventory/adjust`
* `GET /api/inventory/history`

### Sales

* `POST /api/sales`
* `GET /api/sales/:id`
* `POST /api/sales/:id/refund`

---

## 🤝 Contributing

1. Fork the repository
2. Create a feature branch
3. Commit your changes
4. Push to the branch
5. Open a Pull Request

---

## 🙏 Acknowledgments

* [Astro](https://astro.build/)
* [Supabase](https://supabase.com/)
* [Shadcn UI](https://ui.shadcn.com/)
* [Prisma](https://www.prisma.io/)

---

## 🤝 Community & Support

* [GitHub Issues](https://github.com/your-username/inventauri-v2/issues)
* [Discord](https://discord.gg/your-invite)
* [Twitter](https://twitter.com/your-handle)

---

## 📄 License

This project is licensed under the MIT License - see the [LICENSE](LICENSE) file for details.

---

Made with ❤️ by [Your Name] | [Website](https://your-website.com) | [Twitter](https://twitter.com/your-handle)<|MERGE_RESOLUTION|>--- conflicted
+++ resolved
@@ -22,16 +22,6 @@
 
 ## 🚀 Features
 
-<<<<<<< HEAD
-- **Multi-tenant Architecture** - Support for multiple shops with isolated data
-- **Internationalization (i18n)** - Full language support with English and German
-- **Modern Tech Stack** - Built with Astro, Supabase, and Prisma
-- **Role-Based Access Control** - Owner, Manager, and Staff roles with granular permissions
-- **Real-time Inventory** - Track stock levels across multiple locations
-- **Point of Sale** - Process sales with an intuitive interface
-- **Comprehensive Reporting** - Sales, inventory, and performance insights
-- **API-First Design** - Full-featured REST API for integration
-=======
 * **Multi-tenant Architecture** - Support for multiple shops with isolated data
 * **Modern Tech Stack** - Built with Astro, Supabase, and Prisma
 * **Role-Based Access Control** - Owner, Manager, and Staff roles with granular permissions
@@ -41,7 +31,6 @@
 * **API-First Design** - Full-featured REST API for integration
 
 ---
->>>>>>> a6993327
 
 ## 🌐 Internationalization (i18n)
 
